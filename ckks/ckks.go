--- conflicted
+++ resolved
@@ -3,12 +3,8 @@
 package ckks
 
 import (
-<<<<<<< HEAD
 	"errors"
-	"github.com/lca1/lattigo/ring"
-=======
 	"github.com/ldsec/lattigo/ring"
->>>>>>> fe7d2deb
 	"math"
 	"math/bits"
 )
