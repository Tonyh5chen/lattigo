--- conflicted
+++ resolved
@@ -6,14 +6,14 @@
 
 // KeyGenerator is an interface implementing the methods of the keyGenerator.
 type KeyGenerator interface {
-	NewSecretKey() (sk *SecretKey)
-	NewSecretkeyWithDistrib(p float64) (sk *SecretKey)
-	NewPublicKey(sk *SecretKey) (pk *PublicKey)
-	NewKeyPair() (sk *SecretKey, pk *PublicKey)
-	NewRelinKey(sk *SecretKey, maxDegree uint64) (evk *EvaluationKey)
-	NewSwitchingKey(skIn, skOut *SecretKey) (evk *SwitchingKey)
+	GenSecretKey() (sk *SecretKey)
+	GenSecretkeyWithDistrib(p float64) (sk *SecretKey)
+	GenPublicKey(sk *SecretKey) (pk *PublicKey)
+	GenKeyPair() (sk *SecretKey, pk *PublicKey)
+	GenRelinKey(sk *SecretKey, maxDegree uint64) (evk *EvaluationKey)
+	GenSwitchingKey(skIn, skOut *SecretKey) (evk *SwitchingKey)
 	GenRot(rotType Rotation, sk *SecretKey, k uint64, rotKey *RotationKeys)
-	NewRotationKeysPow2(sk *SecretKey) (rotKey *RotationKeys)
+	GenRotationKeysPow2(sk *SecretKey) (rotKey *RotationKeys)
 }
 
 // keyGenerator is a structure that stores the elements required to create new keys,
@@ -83,23 +83,13 @@
 	}
 }
 
-<<<<<<< HEAD
-// NewSecretKey creates a new SecretKey with the distribution [1/3, 1/3, 1/3].
-func (keygen *keyGenerator) NewSecretKey() (sk *SecretKey) {
-	return keygen.NewSecretkeyWithDistrib(1.0 / 3)
-}
-
-// NewSecretkeyWithDistrib creates a new SecretKey with the distribution [(1-p)/2, p, (1-p)/2].
-func (keygen *keyGenerator) NewSecretkeyWithDistrib(p float64) (sk *SecretKey) {
-=======
 // GenSecretKey creates a new SecretKey with the distribution [1/3, 1/3, 1/3].
-func (keygen *KeyGenerator) GenSecretKey() (sk *SecretKey) {
+func (keygen *keyGenerator) GenSecretKey() (sk *SecretKey) {
 	return keygen.GenSecretkeyWithDistrib(1.0 / 3)
 }
 
 // GenSecretkeyWithDistrib creates a new SecretKey with the distribution [(1-p)/2, p, (1-p)/2].
-func (keygen *KeyGenerator) GenSecretkeyWithDistrib(p float64) (sk *SecretKey) {
->>>>>>> d1f742e9
+func (keygen *keyGenerator) GenSecretkeyWithDistrib(p float64) (sk *SecretKey) {
 	sk = new(SecretKey)
 	sk.sk = keygen.bfvContext.contextQP.SampleTernaryMontgomeryNTTNew(p)
 	return sk
@@ -127,13 +117,8 @@
 	sk.sk = poly.CopyNew()
 }
 
-<<<<<<< HEAD
-// NewPublicKey generates a new PublicKey from the provided SecretKey.
-func (keygen *keyGenerator) NewPublicKey(sk *SecretKey) (pk *PublicKey) {
-=======
 // GenPublicKey generates a new PublicKey from the provided SecretKey.
-func (keygen *KeyGenerator) GenPublicKey(sk *SecretKey) (pk *PublicKey) {
->>>>>>> d1f742e9
+func (keygen *keyGenerator) GenPublicKey(sk *SecretKey) (pk *PublicKey) {
 
 	pk = new(PublicKey)
 
@@ -176,26 +161,15 @@
 	pk.pk[1] = p[1].CopyNew()
 }
 
-<<<<<<< HEAD
 // NewKeyPair generates a new SecretKey with distribution [1/3, 1/3, 1/3] and a corresponding PublicKey.
-func (keygen *keyGenerator) NewKeyPair() (sk *SecretKey, pk *PublicKey) {
-	sk = keygen.NewSecretKey()
-	return sk, keygen.NewPublicKey(sk)
-=======
-// GenKeyPair generates a new SecretKey with distribution [1/3, 1/3, 1/3] and a corresponding PublicKey.
-func (keygen *KeyGenerator) GenKeyPair() (sk *SecretKey, pk *PublicKey) {
+func (keygen *keyGenerator) GenKeyPair() (sk *SecretKey, pk *PublicKey) {
 	sk = keygen.GenSecretKey()
 	return sk, keygen.GenPublicKey(sk)
->>>>>>> d1f742e9
-}
-
-// GenRelinKey generates a new evaluation key from the provided SecretKey. It will be used to relinearize a ciphertext (encrypted under a PublicKey generated from the provided SecretKey)
+}
+
+// NewRelinKey generates a new evaluation key from the provided SecretKey. It will be used to relinearize a ciphertext (encrypted under a PublicKey generated from the provided SecretKey)
 // of degree > 1 to a ciphertext of degree 1. Max degree is the maximum degree of the ciphertext allowed to relinearize.
-<<<<<<< HEAD
-func (keygen *keyGenerator) NewRelinKey(sk *SecretKey, maxDegree uint64) (evk *EvaluationKey) {
-=======
-func (keygen *KeyGenerator) GenRelinKey(sk *SecretKey, maxDegree uint64) (evk *EvaluationKey) {
->>>>>>> d1f742e9
+func (keygen *keyGenerator) GenRelinKey(sk *SecretKey, maxDegree uint64) (evk *EvaluationKey) {
 
 	evk = new(EvaluationKey)
 
@@ -265,13 +239,8 @@
 	}
 }
 
-<<<<<<< HEAD
-// NewSwitchingKey generates a new key-switching key, that will allow to re-encrypt under the output-key a ciphertext encrypted under the input-key.
-func (keygen *keyGenerator) NewSwitchingKey(skIn, skOut *SecretKey) (evk *SwitchingKey) {
-=======
 // GenSwitchingKey generates a new key-switching key, that will allow to re-encrypt under the output-key a ciphertext encrypted under the input-key.
-func (keygen *KeyGenerator) GenSwitchingKey(skIn, skOut *SecretKey) (evk *SwitchingKey) {
->>>>>>> d1f742e9
+func (keygen *keyGenerator) GenSwitchingKey(skIn, skOut *SecretKey) (evk *SwitchingKey) {
 
 	ringContext := keygen.bfvContext.contextQP
 
@@ -390,11 +359,7 @@
 
 // GenRotationKeysPow2 generates a new struct of RotationKeys that stores the keys of all the left and right powers of two rotations. The provided SecretKey must be the SecretKey used to generate the PublicKey under
 // which the ciphertexts to rotate are encrypted under. rows is a boolean value that indicates if the keys for the row rotation have to be generated.
-<<<<<<< HEAD
-func (keygen *keyGenerator) NewRotationKeysPow2(sk *SecretKey) (rotKey *RotationKeys) {
-=======
-func (keygen *KeyGenerator) GenRotationKeysPow2(sk *SecretKey) (rotKey *RotationKeys) {
->>>>>>> d1f742e9
+func (keygen *keyGenerator) GenRotationKeysPow2(sk *SecretKey) (rotKey *RotationKeys) {
 
 	rotKey = new(RotationKeys)
 
